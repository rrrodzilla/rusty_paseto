//#![deny(missing_docs)]
//  #![doc(html_no_source)]
//  #![deny(rustdoc::missing_crate_level_docs)]
//  #![warn(missing_docs)]
#![forbid(unsafe_code)]
//  #![warn(rustdoc::missing_doc_code_examples)]
#![doc(html_logo_url = "https://github.com/rrrodzilla/rusty_paseto/raw/main/assets/RustyPasetoCoreArchitecture.png")]

//! Secure stateless [PASETO: Platform-Agnostic Security Tokens](https://github.com/paseto-standard/paseto-spec)
//!
//! This crate is a type-driven, ergonomic implementation of the [PASETO](https://github.com/paseto-standard/paseto-spec) protocol for secure stateless tokens.
//!
//! > "Paseto is everything you love about JOSE (JWT, JWE, JWS) without any of the
//! [many design deficits that plague the JOSE standards](https://paragonie.com/blog/2017/03/jwt-json-web-tokens-is-bad-standard-that-everyone-should-avoid)."
//! > -- [PASETO Specification](https://github.com/paseto-standard/paseto-spec)
//!
//!
//! # Usage
//!rusty_paseto is meant to be flexible and configurable for your specific use case.  Whether you want to get started quickly with sensible defaults, create your own version of rusty_paseto in order to customize your own defaults and functionality or just want to use the core PASETO crypto features, the crate is heavily feature gated to allow for your needs.  

//! ## Architecture

//! The rusty_paseto crate architecture is composed of three layers (batteries_included, generic and core) which can be further refined by the PASETO version(s) and purpose(s) required for your needs.  All layers use a common crypto core which includes various cipher crates depending on the version and purpose you choose.  The crate is heavily featured gated to allow you to use only the versions and purposes you need for your app which minimizes download compile times for using rusty_paseto.  A description of each architectural layer, their uses and limitations and how to minimize your required dependencies based on your required PASETO version and purpose follows:
//!
//!
//! <img src="https://github.com/rrrodzilla/rusty_paseto/raw/main/assets/RustyPasetoPreludeArchitecture.png" width="150" />  <img src="https://github.com/rrrodzilla/rusty_paseto/raw/main/assets/RustyPasetoGenericArchitecture.png" width="150" /> <img src="https://github.com/rrrodzilla/rusty_paseto/raw/main/assets/RustyPasetoCoreArchitecture.png" width="150" />

//!
//! batteries_included  --> generic --> core
//!
//! ### default
//! The default feature is the quickest way to get started using rusty_paseto.
//!
//!
//! <img src="https://github.com/rrrodzilla/rusty_paseto/raw/main/assets/RustyPasetoPreludeArchitecture.png" width="150" />

//!
//! The default feature includes the outermost architectural layer called batteries_included (described below) as well as the two latest PASETO versions (V3 - NIST MODERN, V4 - SODIUM MODERN) and the Public (Asymmetric) and Local (Symmetric) purposed key types for each of these versions.  That should be four specific version and purpose combinations however at the time of this writing I have yet to implement the V3 - Public combination, so there are 3 in the default feature.  Additionally, this feature includes JWT style claims and business rules for your PASETO token (default, but customizable expiration, issued at, not-before times, etc as described in the usage documentation and examples further below).
//!
//! ```toml
//! ## Includes V3 (local) and V4 (local, public) versions, purposes and ciphers.
//!
//! rusty_paseto = "latest"
//! ```
//! ```
//! # #[cfg(feature = "default")]
//! # {
//! // at the top of your source file
//! use rusty_paseto::prelude::*;
//! # }
//! ```
//!
//! ### batteries_included
//!
//! The outermost architectural layer is called batteries_included.  This is what most people will need.  This feature includes JWT style claims and business rules for your PASETO token (default, but customizable expiration, issued at, not-before times, etc as described in the usage documentation and examples below).
//!
//! <img src="https://github.com/rrrodzilla/rusty_paseto/raw/main/assets/RustyPasetoBatteriesIncludedArchitecture.png" width="150" />
//!
//! You must specify a version and purpose with this feature in order to reduce the size of your dependencies like in the following Cargo.toml entry which only includes the V4 - Local types with batteries_included functionality:
//!
//! ```toml
//! ## Includes only v4 modern sodium cipher crypto core and local (symmetric)
//! ## key types with all claims and default business rules.
//!
//! rusty_paseto = {version = "latest", features = ["batteries_included", "v4_local"] }
//! ```
//! <img src="https://github.com/rrrodzilla/rusty_paseto/raw/main/assets/RustyPasetoV4LocalArchitecture.png" width="150" />
//!
//! #### Feature gates
//! Valid version/purpose feature combinations are as follows:
//! - "v1_local" (NIST Original Symmetric Encryption)
//! - "v2_local" (Sodium Original Symmetric Encryption)
//! - "v3_local" (NIST Modern Symmetric Encryption)
//! - "v4_local" (Sodium Modern Symmetric Encryption)
//! - "v1_public" (NIST Original Asymmetric Authentication)
//! - "v2_public" (Sodium Original Asymmetric Authentication)
//! - "v3_public" (NIST Modern Asymmetric Authentication)
//! - "v4_public" (Sodium Modern Asymmetric Authentication)
//!
//! ```
//! # #[cfg(feature = "default")]
//! # {
//! // at the top of your source file
//! use rusty_paseto::prelude::*;
//! # }
//! ```
//! ### generic
//!
//! The generic architectural and feature layer allows you to create your own custom version of the batteries_included layer by following the same pattern I've used in the source code to create your own custom builder and parser.  This is probably not what you need as it is for advanced usage.  The feature includes a generic builder and parser along with claims for you to extend.
//!
//! <img src="https://github.com/rrrodzilla/rusty_paseto/raw/main/assets/RustyPasetoGenericArchitecture.png" width="150" />
//!
//! It includes all the PASETO and custom claims but allows you to create different default claims in your custom builder and parser or use a different time crate or make up your own default business rules.  As with the batteries_included layer, parsed tokens get returned as a serder_json Value. Again, specify the version and purpose to include in the crypto core:
//!
//!
//! ```toml
//! ## Includes only v4 modern sodium cipher crypto core and local (symmetric)
//! ## key types with all claims and default business rules.
//!
//! rusty_paseto = {version = "latest", features = ["generic", "v4_local"] }
//! ```
//! ```
//! # #[cfg(feature = "default")]
//! # {
//! // at the top of your source file
//! use rusty_paseto::generic::*;
//! # }
//! ```
//! ### core
//!
//! The core architectural layer is the most basic PASETO implementation as it accepts a Payload, optional Footer and (if v3 or v4) an optional Implicit Assertion along with the appropriate key to encrypt/sign and decrypt/verify basic strings.  
//!
//! <img src="https://github.com/rrrodzilla/rusty_paseto/raw/main/assets/RustyPasetoCoreArchitecture.png" width="150" />
//!
//! There are no default claims or included claim structures, business rules or anything other than basic PASETO crypto functions.  Serde crates are not included in this feature so it is extremely lightweight.  You can use this when you don't need JWT-esque functionality but still want to leverage the safe cipher combinations and algorithm lucidity afforded by the PASETO specification.
//!
//! ```toml
//! ## Includes only v4 modern sodium cipher crypto core and local (symmetric)
//! ## key types with NO claims, defaults or validation, just basic PASETO
//! ## encrypt/signing and decrypt/verification.
//!
//! rusty_paseto = {version = "latest", features = ["core", "v4_local"] }
//! ```
//!
//!
//! ```
//! // at the top of your source file
//! use rusty_paseto::core::*;
//! ```
//! # Examples
//!
//! ## Building and parsing tokens with batteries_included
//!
//! Here's a basic, default token:
//! ```
//! # #[cfg(feature = "default")]
//! # {
//! use rusty_paseto::prelude::*;
//!
//! // create a key specifying the PASETO version and purpose
//! let key = PasetoSymmetricKey::<V4, Local>::from(Key::from(b"wubbalubbadubdubwubbalubbadubdub"));
//! // use a default token builder with the same PASETO version and purpose
//! let token = PasetoBuilder::<V4, Local>::default().build(&key)?;
//! // token is a String in the form: "v4.local.encoded-payload"
//!
//! # }
//! # Ok::<(),anyhow::Error>(())
//! ```
//!
//! ## A default token
//!
//! * Has no [footer](https://github.com/paseto-standard/paseto-spec/tree/master/docs)
//! * Has no [implicit assertion](https://github.com/paseto-standard/paseto-spec/tree/master/docs)
//! for V3 or V4 versioned tokens
//! * Expires in **1 hour** after creation (due to an included default ExpirationClaim)
//! * Contains an IssuedAtClaim defaulting to the current utc time the token was created
//! * Contains a NotBeforeClaim defaulting to the current utc time the token was created
//!
//!
//! You can parse and validate an existing token with the following:
//! ```
//! # #[cfg(feature = "default")]
//! # {
//! # use rusty_paseto::prelude::*;
//! let key = PasetoSymmetricKey::<V4, Local>::from(Key::from(b"wubbalubbadubdubwubbalubbadubdub"));
//! # // use a default token builder with the same PASETO version and purpose
//! # let token = PasetoBuilder::<V4, Local>::default().build(&key)?;
//! // now we can parse and validate the token with a parser that returns a serde_json::Value
//! let json_value = PasetoParser::<V4, Local>::default().parse(&token, &key)?;
//!
//! //the ExpirationClaim
//! assert!(json_value["exp"].is_string());
//! //the IssuedAtClaim
//! assert!(json_value["iat"].is_string());
//!
//! # }
//! # Ok::<(),anyhow::Error>(())
//! ```
//!
//! ## A default parser
//!
//! * Validates the token structure and decryptes the payload or verifies the signature of the content
//! * Validates the [footer](https://github.com/paseto-standard/paseto-spec/tree/master/docs) if
//! one was provided
//! * Validates the [implicit assertion](https://github.com/paseto-standard/paseto-spec/tree/master/docs) if one was provided (for V3 or V4 versioned tokens only)
//!
//! ## A token with a footer
//!
//! PASETO tokens can have an [optional footer](https://github.com/paseto-standard/paseto-spec/tree/master/docs).  In rusty_paseto we have strict types for most things.  
//! So we can extend the previous example to add a footer to the token by using code like the
//! following:
//! ```rust
//! # #[cfg(feature = "default")]
//! # {
//! use rusty_paseto::prelude::*;
//! let key = PasetoSymmetricKey::<V4, Local>::from(Key::from(b"wubbalubbadubdubwubbalubbadubdub"));
//! let token = PasetoBuilder::<V4, Local>::default()
//!   // note how we set the footer here
//!   .set_footer(Footer::from("Sometimes science is more art than science"))
//!   .build(&key)?;
//!
//! // token is now a String in the form: "v4.local.encoded-payload.footer"
//! # }
//!
//! # Ok::<(),anyhow::Error>(())
//! ```
//! And parse it by passing in the same expected footer
//! ```
//! # #[cfg(feature = "default")]
//! # {
//! # use rusty_paseto::prelude::*;
//! # let key = PasetoSymmetricKey::<V4, Local>::from(Key::from(b"wubbalubbadubdubwubbalubbadubdub"));
//! # // use a default token builder with the same PASETO version and purpose
//! # let token = PasetoBuilder::<V4, Local>::default()
//! #   .set_footer(Footer::from("Sometimes science is more art than science"))
//! #   .build(&key)?;
//! // now we can parse and validate the token with a parser that returns a serde_json::Value
//! let json_value = PasetoParser::<V4, Local>::default()
//!   .set_footer(Footer::from("Sometimes science is more art than science"))
//!   .parse(&token, &key)?;
//!
//! //the ExpirationClaim
//! assert!(json_value["exp"].is_string());
//! //the IssuedAtClaim
//! assert!(json_value["iat"].is_string());
//! # }
//!
//! # Ok::<(),anyhow::Error>(())
//! ```
//!
//!
//! ## A token with an implicit assertion (V3 or V4 versioned tokens only)
//!
//! Version 3 (V3) and Version 4 (V4) PASETO tokens can have an [optional implicit assertion](https://github.com/paseto-standard/paseto-spec/tree/master/docs).
//! So we can extend the previous example to add an implicit assertion to the token by using code like the
//! following:
//! ```rust
//! # #[cfg(feature = "default")]
//! # {
//! # use rusty_paseto::prelude::*;
//! let key = PasetoSymmetricKey::<V4, Local>::from(Key::from(b"wubbalubbadubdubwubbalubbadubdub"));
//! let token = PasetoBuilder::<V4, Local>::default()
//!   .set_footer(Footer::from("Sometimes science is more art than science"))
//!   // note how we set the implicit assertion here
//!   .set_implicit_assertion(ImplicitAssertion::from("There’s a lesson here, and I’m not going to be the one to figure it out."))
//!   .build(&key)?;
//!
//! // token is now a String in the form: "v4.local.encoded-payload.footer"
//! # }
//!
//! # Ok::<(),anyhow::Error>(())
//! ```
//! And parse it by passing in the same expected implicit assertion
//! ```
//! # #[cfg(feature = "default")]
//! # {
//! # use rusty_paseto::prelude::*;
//! # let key = PasetoSymmetricKey::<V4, Local>::from(Key::from(b"wubbalubbadubdubwubbalubbadubdub"));
//! # let token = PasetoBuilder::<V4, Local>::default()
//! #   .set_footer(Footer::from("Sometimes science is more art than science"))
//! #   .set_implicit_assertion(ImplicitAssertion::from("There’s a lesson here, and I’m not going to be the one to figure it out."))
//! #   .build(&key)?;
//! // now we can parse and validate the token with a parser that returns a serde_json::Value
//! let json_value = PasetoParser::<V4, Local>::default()
//!   .set_footer(Footer::from("Sometimes science is more art than science"))
//!   .set_implicit_assertion(ImplicitAssertion::from("There’s a lesson here, and I’m not going to be the one to figure it out."))
//!   .parse(&token, &key)?;
//!
//! # //the ExpirationClaim
//! # assert!(json_value["exp"].is_string());
//! # //the IssuedAtClaim
//! # assert!(json_value["iat"].is_string());
//! # }
//! # Ok::<(),anyhow::Error>(())
//! ```
//!
//! ## Setting a different expiration time
//!
//! As mentioned, default tokens expire **1 hour** from creation time.  You can set your own
//! expiration time by adding an ExpirationClaim which takes an ISO 8601 compliant datetime string.
//! #### Note: *claims taking an ISO 8601 string use the TryFrom trait and return a Result<(),PasetoClaimError>*
//! ```rust
//! # #[cfg(feature = "default")]
//! # {
//! # use rusty_paseto::prelude::*;
//! // must include
//! use std::convert::TryFrom;
//! let key = PasetoSymmetricKey::<V4, Local>::from(Key::from(b"wubbalubbadubdubwubbalubbadubdub"));
//! // real-world example using the time crate to expire 5 minutes from now
//! # use time::format_description::well_known::Rfc3339;
//! # let in_5_minutes = (time::OffsetDateTime::now_utc() + time::Duration::minutes(5)).format(&Rfc3339)?;
//!
//! let token = PasetoBuilder::<V4, Local>::default()
//!   // note the TryFrom implmentation for ExpirationClaim
//!   //.set_claim(ExpirationClaim::try_from("2019-01-01T00:00:00+00:00")?)
//!   .set_claim(ExpirationClaim::try_from(in_5_minutes)?)
//!   .set_footer(Footer::from("Sometimes science is more art than science"))
//!   .build(&key)?;
//!
//! // token is a String in the form: "v4.local.encoded-payload.footer"
//! # }
//! # Ok::<(),anyhow::Error>(())
//! ```

//!
//! ## Tokens that never expire
//!
//! A **1 hour** ExpirationClaim is set by default because the use case for non-expiring tokens in the world of security tokens is fairly limited.
//! Omitting an expiration claim or forgetting to require one when processing them
//! is almost certainly an oversight rather than a deliberate choice.  
//!
//! When it is a deliberate choice, you have the opportunity to deliberately remove this claim from the Builder.
//! The method call required to do so ensures readers of the code understand the implicit risk.
//! ```rust
//! # #[cfg(feature = "default")]
//! # {
//! # use rusty_paseto::prelude::*;
//! # use time::format_description::well_known::Rfc3339;
//! # use std::convert::TryFrom;
//! # let in_5_minutes = (time::OffsetDateTime::now_utc() + time::Duration::minutes(5)).format(&Rfc3339)?;
//! # let key = PasetoSymmetricKey::<V4, Local>::from(Key::from(b"wubbalubbadubdubwubbalubbadubdub"));
//! let token = PasetoBuilder::<V4, Local>::default()
//!   .set_claim(ExpirationClaim::try_from(in_5_minutes)?)
//!   // even if you set an expiration claim (as above) it will be ignored
//!   // due to the method call below
//!   .set_no_expiration_danger_acknowledged()
//!   .build(&key)?;
//! # }
//! # Ok::<(),anyhow::Error>(())
//! ```
//!
//! ## Setting PASETO Claims
//!
//! The PASETO specification includes [seven reserved claims](https://github.com/paseto-standard/paseto-spec/blob/master/docs/02-Implementation-Guide/04-Claims.md) which you can set with their explicit types:
//! ```rust
//! # #[cfg(all(test,feature = "v4_local"))]
//! # {
//! # use rusty_paseto::prelude::*;
//! # use time::format_description::well_known::Rfc3339;
//! # // must include
//! # use std::convert::TryFrom;
//! # let key = PasetoSymmetricKey::<V4, Local>::from(Key::from(b"wubbalubbadubdubwubbalubbadubdub"));
//! # // real-world example using the time crate to expire 5 minutes from now
//! # let in_5_minutes = (time::OffsetDateTime::now_utc() + time::Duration::minutes(5)).format(&Rfc3339)?;
//! // real-world example using the time crate to prevent the token from being used before 2
//! // minutes from now
//! let in_2_minutes = (time::OffsetDateTime::now_utc() + time::Duration::minutes(2)).format(&Rfc3339)?;
//!
//! let token = PasetoBuilder::<V4, Local>::default()
//!   //json payload key: "exp"
//!   .set_claim(ExpirationClaim::try_from(in_5_minutes)?)
//!   //json payload key: "iat"
//!   // the IssueAtClaim is automatically set to UTC NOW by default
//!   // but you can override it here
//!   // .set_claim(IssuedAtClaim::try_from("2019-01-01T00:00:00+00:00")?)
//!   //json payload key: "nbf"
//!   //don't use this token before two minutes after UTC NOW
//!   .set_claim(NotBeforeClaim::try_from(in_2_minutes)?)
//!   //json payload key: "aud"
//!   .set_claim(AudienceClaim::from("Cromulons"))
//!   //json payload key: "sub"
//!   .set_claim(SubjectClaim::from("Get schwifty"))
//!   //json payload key: "iss"
//!   .set_claim(IssuerClaim::from("Earth Cesium-137"))
//!   //json payload key: "jti"
//!   .set_claim(TokenIdentifierClaim::from("Planet Music - Season 988"))
//!   .build(&key)?;
//! # }
//! # Ok::<(),anyhow::Error>(())
//! ```
//!
//! ## Setting your own Custom Claims
//!
//! The CustomClaim struct takes a tuple in the form of `(key: String, value: T)` where T is any
//! serializable type
//! #### Note: *CustomClaims use the TryFrom trait and return a Result<(), PasetoClaimError> if you attempt to use one of the [reserved PASETO keys](https://github.com/paseto-standard/paseto-spec/blob/master/docs/02-Implementation-Guide/04-Claims.md) in your CustomClaim*
//!
//! ```rust
<<<<<<< HEAD
//! # #[cfg(feature = "v4_local")]
//! # {
//! # use rusty_paseto::prelude::*;
=======
//! # #[cfg(all(test, feature = "v4_local"))]
//! # {
//! # use rusty_paseto::prelude::*;
//! # use rusty_paseto::core::{V4,Local, Key};
//! # use rusty_paseto::generic::GenericBuilderError;
>>>>>>> e238e6c3
//! # // must include
//! # use std::convert::TryFrom;
//! # use rusty_paseto::core::PasetoSymmetricKey;
//! # let key = PasetoSymmetricKey::<V4, Local>::from(Key::from(b"wubbalubbadubdubwubbalubbadubdub"));
//! let token = PasetoBuilder::<V4, Local>::default()
//!   .set_claim(CustomClaim::try_from(("Co-star", "Morty Smith"))?)
//!   .set_claim(CustomClaim::try_from(("Universe", 137))?)
//!   .build(&key)?;
<<<<<<< HEAD
//! # Ok::<(),GenericBuilderError>(())
=======
//! # Ok::<(),rusty_paseto::generic::GenericBuilderError>(())
>>>>>>> e238e6c3
//! # }
//! ```
//!
//! This throws an error:
//! ```no_compile
//! # #[cfg(feature = "v4_local")]
//! # {
//! # use rusty_paseto::prelude::*;
//! # // must include
//! # use std::convert::TryFrom;
//! # let key = PasetoSymmetricKey::<V4, Local>::from(Key::from(b"wubbalubbadubdubwubbalubbadubdub"));
//! // "exp" is a reserved PASETO claim key, you should use the ExpirationClaim type
//! let token = PasetoBuilder::<V4, Local>::default()
//!   .set_claim(CustomClaim::try_from(("exp", "Some expiration value"))?)
//!   .build(&key)?;
//! # }
//! # Ok::<(),anyhow::Error>(())
//! ```
//! # Validating claims
//! rusty_paseto allows for flexible claim validation at parse time
//!
//! ## Checking claims
//!
//! Let's see how we can check particular claims exist with expected values.
//! ```
//! # #[cfg(feature = "default")]
//! # {
//! # use rusty_paseto::prelude::*;
//! # use std::convert::TryFrom;
//!
//! # // create a key specifying the PASETO version and purpose
//! # let key = PasetoSymmetricKey::<V4, Local>::from(Key::from(b"wubbalubbadubdubwubbalubbadubdub"));
//! // use a default token builder with the same PASETO version and purpose
//! let token = PasetoBuilder::<V4, Local>::default()
//!   .set_claim(SubjectClaim::from("Get schwifty"))
//!   .set_claim(CustomClaim::try_from(("Contestant", "Earth"))?)
//!   .set_claim(CustomClaim::try_from(("Universe", 137))?)
//!   .build(&key)?;
//!
//! PasetoParser::<V4, Local>::default()
//!   // you can check any claim even custom claims
//!   .check_claim(SubjectClaim::from("Get schwifty"))
//!   .check_claim(CustomClaim::try_from(("Contestant", "Earth"))?)
//!   .check_claim(CustomClaim::try_from(("Universe", 137))?)
//!   .parse(&token, &key)?;
//!
//! // no need for the assertions below since the check_claim methods
//! // above accomplish the same but at parse time!
//!
//! //assert_eq!(json_value["sub"], "Get schwifty");
//! //assert_eq!(json_value["Contestant"], "Earth");
//! //assert_eq!(json_value["Universe"], 137);
//! # }
//! # Ok::<(),anyhow::Error>(())
//! ```
//!
//! # Custom validation
//!
//! What if we have more complex validation requirements? You can pass in a reference to a closure which receives
//! the key and value of the claim you want to validate so you can implement any validation logic
//! you choose.  
//!
//! Let's see how we can validate our tokens only contain universes with prime numbers:
//!
//! ```
//! # #[cfg(feature = "default")]
//! # {
//! # use rusty_paseto::prelude::*;
//! # use std::convert::TryFrom;
//!
//! # // create a key specifying the PASETO version and purpose
//! # let key = PasetoSymmetricKey::<V4, Local>::from(Key::from(b"wubbalubbadubdubwubbalubbadubdub"));
//! // use a default token builder with the same PASETO version and purpose
//! let token = PasetoBuilder::<V4, Local>::default()
//!   .set_claim(SubjectClaim::from("Get schwifty"))
//!   .set_claim(CustomClaim::try_from(("Contestant", "Earth"))?)
//!   .set_claim(CustomClaim::try_from(("Universe", 137))?)
//!   .build(&key)?;
//!
//! PasetoParser::<V4, Local>::default()
//!   .check_claim(SubjectClaim::from("Get schwifty"))
//!   .check_claim(CustomClaim::try_from(("Contestant", "Earth"))?)
//!    .validate_claim(CustomClaim::try_from("Universe")?, &|key, value| {
//!      //let's get the value
//!      let universe = value
//!        .as_u64()
//!        .ok_or(PasetoClaimError::Unexpected(key.to_string()))?;
//!      // we only accept prime universes in this app
//!      if primes::is_prime(universe) {
//!        Ok(())
//!      } else {
//!        Err(PasetoClaimError::CustomValidation(key.to_string()))
//!      }
//!    })
//!   .parse(&token, &key)?;
//! # }
//! # Ok::<(),anyhow::Error>(())
//! ```
//!
//! This token will fail to parse with the validation code above:
//!
//! ```no_compile
//! # #[cfg(feature = "v4_local")]
//! # {
//! use rusty_paseto::prelude::*;
//! use std::convert::TryFrom;
//!
//! // create a key specifying the PASETO version and purpose
//! let key = PasetoSymmetricKey::<V4, Local>::from(Key::from(b"wubbalubbadubdubwubbalubbadubdub"));
//! // 136 is not a prime number
//! let token = PasetoBuilder::<V4, Local>::default()
//!   .set_claim(CustomClaim::try_from(("Universe", 136))?)
//!   .build(&key)?;
//!
//! let json_value = PasetoParser::<V4, Local>::default()
//!  // you can check any claim even custom claims
//!   .validate_claim(CustomClaim::try_from("Universe")?, &|key, value| {
//!     // let's get the value
//!     let universe = value
//!       .as_u64()
//!       .ok_or(PasetoClaimError::Unexpected(key.to_string()))?;
//!     // we only accept prime universes in this token
//!     if primes::is_prime(universe) {
//!       Ok(())
//!     } else {
//!       Err(PasetoClaimError::CustomValidation(key.to_string()))
//!     }
//!   })
//!  .parse(&token, &key)?;
//!
//! assert_eq!(json_value["Universe"], 136);
//! # Ok::<(),anyhow::Error>(())
//! # }
//! ```
//!
//! # Acknowledgments
//!
//! If the API of this crate doesn't suit your tastes, check out the other PASETO implementations
//! in the Rust ecosystem which inspired rusty_paseto:
//!
//! - [paseto](https://crates.io/crates/paseto) - by [Cynthia Coan](https://crates.io/users/Mythra)
//! - [pasetors](https://crates.io/crates/pasetors) - by [Johannes](https://crates.io/users/brycx)
//!
//!

//public interface
#[cfg(feature = "core")]
pub mod core;
#[cfg(feature = "generic")]
pub mod generic;
#[cfg(feature = "batteries_included")]
pub mod prelude;<|MERGE_RESOLUTION|>--- conflicted
+++ resolved
@@ -376,17 +376,11 @@
 //! #### Note: *CustomClaims use the TryFrom trait and return a Result<(), PasetoClaimError> if you attempt to use one of the [reserved PASETO keys](https://github.com/paseto-standard/paseto-spec/blob/master/docs/02-Implementation-Guide/04-Claims.md) in your CustomClaim*
 //!
 //! ```rust
-<<<<<<< HEAD
-//! # #[cfg(feature = "v4_local")]
-//! # {
-//! # use rusty_paseto::prelude::*;
-=======
 //! # #[cfg(all(test, feature = "v4_local"))]
 //! # {
 //! # use rusty_paseto::prelude::*;
 //! # use rusty_paseto::core::{V4,Local, Key};
 //! # use rusty_paseto::generic::GenericBuilderError;
->>>>>>> e238e6c3
 //! # // must include
 //! # use std::convert::TryFrom;
 //! # use rusty_paseto::core::PasetoSymmetricKey;
@@ -395,11 +389,7 @@
 //!   .set_claim(CustomClaim::try_from(("Co-star", "Morty Smith"))?)
 //!   .set_claim(CustomClaim::try_from(("Universe", 137))?)
 //!   .build(&key)?;
-<<<<<<< HEAD
-//! # Ok::<(),GenericBuilderError>(())
-=======
 //! # Ok::<(),rusty_paseto::generic::GenericBuilderError>(())
->>>>>>> e238e6c3
 //! # }
 //! ```
 //!
